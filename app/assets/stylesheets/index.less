--- conflicted
+++ resolved
@@ -39,9 +39,9 @@
 
 .glow-red {
   outline: none;
-<<<<<<< HEAD
-  border-color: #ff6c47;
-  box-shadow: 0 0 10px #ff6c47;
+  border-color: #ffd1d1;
+  box-shadow: 0 0 10px #ffd1d1;
+  border-style: solid;
 }
 
 .assignment-pane {
@@ -95,9 +95,4 @@
 #selectMetrics {
   width: 100%;
   margin-bottom: 3%;
-=======
-  border-color: #ffd1d1;
-  box-shadow: 0 0 10px #ffd1d1;
-  border-style: solid;
->>>>>>> 4878bed7
 }